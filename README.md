<<<<<<< HEAD
# FLoX: FaaS-driven Federated Learning on Globus Compute
...

## Quickstart
To get started with FLoX, ...

## Installation

```bash
pip install pyflox
````

#### Running Tests
Use the following to run the tests correctly:
```bash
python3 -m pytest
```

## Contributing to FLoX
For now, we are wanting to keep the FLoX dev team small as we rapidly prototype implementation details. However, 
if you have ideas or feature requests, please submit an issue so we can start a conversation.

## Documentation
Documentation is available. We are actively writing more and more documentation as develop FLoX.  
=======
# FLoX
FLoX is a modular, easy-to-use federated learning framework built on top of Globus Compute, a federated Function-as-a-Service platform.

## Documentation
Documentation is currently being written and we hope to have them available online here soon.
>>>>>>> f2d29b6e

## Citing FLoX
If you use FLoX or any of this code in your work, please cite the following paper.
> Nikita Kotsehub, Matt Baughman, Ryan Chard, Nathaniel Hudson, Panos Patros, Omer Rana, Ian Foster, and Kyle Chard. ["FLoX: Federated learning with faas at the edge."](https://ieeexplore.ieee.org/document/9973578) In 2022 IEEE 18th International Conference on e-Science (e-Science), pp. 11-20. IEEE, 2022.

```bibtex
@inproceedings{kotsehub2022flox,
  title={Flox: Federated learning with FaaS at the edge},
  author={Kotsehub, Nikita and Baughman, Matt and Chard, Ryan and Hudson, Nathaniel and Patros, Panos and Rana, Omer and Foster, Ian and Chard, Kyle},
  booktitle={2022 IEEE 18th International Conference on e-Science (e-Science)},
  pages={11--20},
  year={2022},
  organization={IEEE}
}
```<|MERGE_RESOLUTION|>--- conflicted
+++ resolved
@@ -1,35 +1,8 @@
-<<<<<<< HEAD
-# FLoX: FaaS-driven Federated Learning on Globus Compute
-...
-
-## Quickstart
-To get started with FLoX, ...
-
-## Installation
-
-```bash
-pip install pyflox
-````
-
-#### Running Tests
-Use the following to run the tests correctly:
-```bash
-python3 -m pytest
-```
-
-## Contributing to FLoX
-For now, we are wanting to keep the FLoX dev team small as we rapidly prototype implementation details. However, 
-if you have ideas or feature requests, please submit an issue so we can start a conversation.
-
-## Documentation
-Documentation is available. We are actively writing more and more documentation as develop FLoX.  
-=======
 # FLoX
 FLoX is a modular, easy-to-use federated learning framework built on top of Globus Compute, a federated Function-as-a-Service platform.
 
 ## Documentation
 Documentation is currently being written and we hope to have them available online here soon.
->>>>>>> f2d29b6e
 
 ## Citing FLoX
 If you use FLoX or any of this code in your work, please cite the following paper.
@@ -37,7 +10,7 @@
 
 ```bibtex
 @inproceedings{kotsehub2022flox,
-  title={Flox: Federated learning with FaaS at the edge},
+  title={Flox: Federated learning with faas at the edge},
   author={Kotsehub, Nikita and Baughman, Matt and Chard, Ryan and Hudson, Nathaniel and Patros, Panos and Rana, Omer and Foster, Ian and Chard, Kyle},
   booktitle={2022 IEEE 18th International Conference on e-Science (e-Science)},
   pages={11--20},
