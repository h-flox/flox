--- conflicted
+++ resolved
@@ -1,20 +1,11 @@
-<<<<<<< HEAD
-from abc import ABC, abstractmethod
-from collections.abc import Iterable, Mapping
-from typing import TypeAlias
-=======
 from typing import Iterable, Mapping, TypeAlias
->>>>>>> b0d95e71
 
 import torch
 
 from flox.flock import FlockNode, FlockNodeID
-<<<<<<< HEAD
-from flox.flock.states import FloxAggregatorState, FloxWorkerState, NodeState
-=======
 from flox.flock.states import FloxWorkerState, FloxAggregatorState, NodeState
->>>>>>> b0d95e71
 from flox.typing import StateDict
+from abc import abstractmethod
 
 Loss: TypeAlias = torch.Tensor
 
@@ -62,7 +53,46 @@
     #                                CLIENT CALLBACKS.                                 #
     ####################################################################################
 
-<<<<<<< HEAD
+    def cli_get_node_statuses(self):
+        pass
+
+    def agg_worker_selection(
+        self, state: FloxAggregatorState, children: Iterable[FlockNode], *args, **kwargs
+    ) -> Iterable[FlockNode]:
+        """
+
+        Args:
+            state ():
+            children ():
+            *args ():
+            **kwargs ():
+
+        Returns:
+            List of selected nodes that are children of the aggregator.
+        """
+
+    def agg_before_share_params(
+        self, state: FloxAggregatorState, state_dict: StateDict, *args, **kwargs
+    ) -> StateDict:
+        """Callback before sharing parameters to child nodes.
+
+        This is mostly done is modify the global model's StateDict. This can be done to encrypt the
+        model parameters, apply noise, personalize, etc.
+
+        Args:
+            state (FloxAggregatorState): The current state of the aggregator.
+            state_dict (StateDict): The global model's current StateDict (i.e., parameters) before
+                sharing with workers.
+
+        Returns:
+            The global global_module StateDict.
+        """
+        return state_dict
+
+    ####################################################################################
+    #                                CLIENT CALLBACKS.                                 #
+    ####################################################################################
+
     def agg_before_round(self, state: FloxAggregatorState) -> None:
         """
         Some process to run at the start of a round.
@@ -94,12 +124,6 @@
             StateDict
         """
 
-    @abstractmethod
-=======
-    def cli_get_node_statuses(self):
-        pass
-
->>>>>>> b0d95e71
     def agg_worker_selection(
         self, state: FloxAggregatorState, children: Iterable[FlockNode], *args, **kwargs
     ) -> Iterable[FlockNode]:
@@ -144,8 +168,8 @@
         Args:
             state (FloxAggregatorState): The current state of the Aggregator FloxNode.
         """
-
-    # @required
+        raise NotImplementedError()
+
     def agg_param_aggregation(
         self,
         state: FloxAggregatorState,
@@ -166,13 +190,66 @@
         Returns:
             StateDict
         """
-        raise NotImplementedError()
-
-    # @required
-
-    ####################################################################################
-    #                                WORKER CALLBACKS.                                 #
-    ####################################################################################
+
+    def agg_worker_selection(
+        self, state: FloxAggregatorState, children: Iterable[FlockNode], *args, **kwargs
+    ) -> Iterable[FlockNode]:
+        """
+
+        Args:
+            state ():
+            params ():
+            *args ():
+            **kwargs ():
+
+        Returns:
+
+        """
+        return children
+
+    def wrk_before_train_step(self, state: FloxWorkerState, *args, **kwargs):
+        """
+
+        Args:
+            state ():
+            *args ():
+            **kwargs ():
+
+        Returns:
+
+        """
+        raise NotImplementedError()
+
+    def wrk_after_train_step(
+        self, state: FloxWorkerState, loss: Loss, *args, **kwargs
+    ) -> Loss:
+        """
+
+        Args:
+            state ():
+            loss ():
+            *args ():
+            **kwargs ():
+
+        Returns:
+
+        """
+        return loss
+
+    def wrk_before_submit_params(
+        self, state: FloxWorkerState, *args, **kwargs
+    ) -> StateDict:
+        """
+
+        Args:
+            state ():
+            *args ():
+            **kwargs ():
+
+        Returns:
+
+        """
+        raise NotImplementedError()
 
     def wrk_on_recv_params(
         self, state: FloxWorkerState, params: StateDict, *args, **kwargs
@@ -188,56 +265,4 @@
         Returns:
 
         """
-<<<<<<< HEAD
-        raise NotImplementedError()
-=======
-        return params
->>>>>>> b0d95e71
-
-    def wrk_before_train_step(self, state: FloxWorkerState, *args, **kwargs):
-        """
-
-        Args:
-            state ():
-            *args ():
-            **kwargs ():
-
-        Returns:
-
-        """
-        pass
-
-    def wrk_after_train_step(
-        self, state: FloxWorkerState, loss: Loss, *args, **kwargs
-    ) -> Loss:
-        """
-
-        Args:
-            state ():
-            loss ():
-            *args ():
-            **kwargs ():
-
-        Returns:
-
-        """
-<<<<<<< HEAD
-        raise NotImplementedError()
-=======
-        return loss
->>>>>>> b0d95e71
-
-    def wrk_before_submit_params(
-        self, state: FloxWorkerState, *args, **kwargs
-    ) -> StateDict:
-        """
-
-        Args:
-            state ():
-            *args ():
-            **kwargs ():
-
-        Returns:
-
-        """
-        return state.post_local_train_model.state_dict()+        return params