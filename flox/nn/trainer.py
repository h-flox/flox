--- conflicted
+++ resolved
@@ -33,11 +33,7 @@
         model: FloxModule,
         train_dataloader: DataLoader,
         num_epochs: int,
-<<<<<<< HEAD
-        strategy: Strategy | None = None,
-=======
         strategy: Strategy,
->>>>>>> b0d95e71
         node_state: FloxWorkerState | None = None,
         valid_dataloader: DataLoader | None = None,
         valid_ckpt_path: Path | str | None = None,
@@ -62,20 +58,13 @@
                     loss.backward()
 
                     try:
-<<<<<<< HEAD
                         assert strategy is not None
                         assert node_state is not None
-                        strategy.wrk_on_after_train_step(node_state, loss)
+                        strategy.wrk_after_train_step(node_state, loss)
                     except (AttributeError, AssertionError):
                         """
-                        node_state is None, strategy is None, or the strategy doesn't
-                        implement `wrk_on_after_train_step()`.
-=======
-                        strategy.wrk_after_train_step(node_state, loss)
-                    except NotImplementedError:
-                        """
-                        The current strategy does not override the `wrk_after_train_step()` callback.
->>>>>>> b0d95e71
+                        ``node_state`` is None, ``strategy`` is None, or ``strategy`` doesn't
+                        implement ``wrk_after_train_step()``.
                         """
                         pass
 
